[package]
name = "reth-optimism-primitives"
version.workspace = true
edition.workspace = true
rust-version.workspace = true
license.workspace = true
homepage.workspace = true
repository.workspace = true
description = "OP primitive types"

[lints]
workspace = true

[dependencies]
# reth
reth-primitives-traits.workspace = true

# ethereum
alloy-primitives.workspace = true
alloy-consensus.workspace = true
alloy-eips.workspace = true
alloy-rlp.workspace = true

# op
op-alloy-consensus.workspace = true

# codec
bytes.workspace = true
<<<<<<< HEAD
serde = { workspace = true, optional = true }

# misc
derive_more.workspace = true

[features]
serde = [
    "dep:serde",
    "reth-primitives-traits/serde",
    "alloy-primitives/serde",
    "alloy-consensus/serde",
    "alloy-eips/serde",
    "bytes/serde",
]
=======
reth-primitives-traits.workspace = true
reth-codecs = { workspace = true, optional = true }
reth-primitives = { workspace = true, features = ["reth-codec"], optional = true }

[features]
default = ["reth-codec"]
reth-codec = ["dep:reth-codecs", "dep:reth-primitives"]

[dev-dependencies]
reth-codecs = { workspace = true, features = ["test-utils"] }
rstest.workspace = true
>>>>>>> 841267d1
<|MERGE_RESOLUTION|>--- conflicted
+++ resolved
@@ -14,6 +14,8 @@
 [dependencies]
 # reth
 reth-primitives-traits.workspace = true
+reth-codecs = { workspace = true, optional = true }
+reth-primitives = { workspace = true, features = ["reth-codec"], optional = true }
 
 # ethereum
 alloy-primitives.workspace = true
@@ -26,13 +28,21 @@
 
 # codec
 bytes.workspace = true
-<<<<<<< HEAD
 serde = { workspace = true, optional = true }
 
 # misc
 derive_more.workspace = true
 
+[dev-dependencies]
+reth-codecs = { workspace = true, features = ["test-utils"] }
+rstest.workspace = true
+
 [features]
+default = ["reth-codec"]
+reth-codec = [
+    "dep:reth-codecs",
+    "dep:reth-primitives"
+]
 serde = [
     "dep:serde",
     "reth-primitives-traits/serde",
@@ -40,17 +50,4 @@
     "alloy-consensus/serde",
     "alloy-eips/serde",
     "bytes/serde",
-]
-=======
-reth-primitives-traits.workspace = true
-reth-codecs = { workspace = true, optional = true }
-reth-primitives = { workspace = true, features = ["reth-codec"], optional = true }
-
-[features]
-default = ["reth-codec"]
-reth-codec = ["dep:reth-codecs", "dep:reth-primitives"]
-
-[dev-dependencies]
-reth-codecs = { workspace = true, features = ["test-utils"] }
-rstest.workspace = true
->>>>>>> 841267d1
+]