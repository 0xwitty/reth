--- conflicted
+++ resolved
@@ -32,13 +32,11 @@
 pub mod request;
 pub use request::{Request, Requests};
 
-<<<<<<< HEAD
 pub mod signature;
 pub use signature::Signature;
-=======
+
 pub mod block;
 pub use block::{body::BlockBody, Block};
->>>>>>> 2131c87e
 
 mod withdrawal;
 pub use withdrawal::{Withdrawal, Withdrawals};
