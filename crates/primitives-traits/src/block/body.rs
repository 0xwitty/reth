//! Block body abstraction.

<<<<<<< HEAD
use alloc::{fmt, vec::Vec};

use alloy_eips::{eip4895::Withdrawal, eip7685::Requests};
use alloy_primitives::{Address, B256};
use reth_codecs::Compact;

use crate::{
    BlockHeader, FullBlockHeader, FullSignedTx, InMemorySize, SignedTransaction, TransactionExt,
    TxType,
};

/// Helper trait that unifies all behaviour required by block to support full node operations.
pub trait FullBlockBody:
    BlockBody<Header: FullBlockHeader, Transaction: FullSignedTx> + Compact
{
}

impl<T> FullBlockBody for T where
    T: BlockBody<Header: FullBlockHeader, Transaction: FullSignedTx> + Compact
{
}

/// Abstraction of block's body.
=======
use crate::InMemorySize;
use alloc::fmt;
use alloy_consensus::Transaction;

/// Abstraction for block's body.
>>>>>>> 5f66fa44
pub trait BlockBody:
    Send
    + Sync
    + Unpin
    + Clone
    + Default
    + fmt::Debug
    + PartialEq
    + Eq
    + serde::Serialize
    + for<'de> serde::Deserialize<'de>
    + alloy_rlp::Encodable
    + alloy_rlp::Decodable
    + InMemorySize
    + 'static
{
    /// Signed transaction.
    type Transaction: SignedTransaction;

    /// Header type (uncle blocks).
    type Header: BlockHeader;

    /// Withdrawals in block.
    type Withdrawals: IntoIterator<Item = Withdrawal>;

    /// Returns reference to transactions in block.
    fn transactions(&self) -> &[Self::Transaction];

    /// Returns `Withdrawals` in the block, if any.
    // todo: branch out into extension trait
    fn withdrawals(&self) -> Option<&Self::Withdrawals>;

    /// Returns reference to uncle block headers.
    fn ommers(&self) -> &[Self::Header];

    /// Returns [`Requests`] in block, if any.
    fn requests(&self) -> Option<&Requests>;

    /// Calculate the transaction root for the block body.
    fn calculate_tx_root(&self) -> B256;

    /// Calculate the ommers root for the block body.
    fn calculate_ommers_root(&self) -> B256;

    /// Calculate the withdrawals root for the block body, if withdrawals exist. If there are no
    /// withdrawals, this will return `None`.
    // todo: can be default impl if `calculate_withdrawals_root` made into a method on
    // `Withdrawals` and `Withdrawals` moved to alloy
    fn calculate_withdrawals_root(&self) -> Option<B256>;

    /// Recover signer addresses for all transactions in the block body.
    fn recover_signers(&self) -> Option<Vec<Address>> {
        let num_txns = self.transactions().len();
        Self::Transaction::recover_signers(self.transactions(), num_txns)
    }

    /// Returns whether or not the block body contains any blob transactions.
    fn has_blob_transactions(&self) -> bool {
        self.transactions().iter().any(|tx| tx.tx_type().is_eip4844())
    }

    /// Returns whether or not the block body contains any EIP-7702 transactions.
    fn has_eip7702_transactions(&self) -> bool {
        self.transactions().iter().any(|tx| tx.tx_type().is_eip7702())
    }

    /// Returns an iterator over all blob transactions of the block
    fn blob_transactions_iter(&self) -> impl Iterator<Item = &Self::Transaction> {
        self.transactions().iter().filter(|tx| tx.tx_type().is_eip4844())
    }

    /// Returns only the blob transactions, if any, from the block body.
    fn blob_transactions(&self) -> Vec<&Self::Transaction> {
        self.blob_transactions_iter().collect()
    }

    /// Returns references to all blob versioned hashes from the block body.
    fn blob_versioned_hashes(&self) -> Vec<&B256>;

    /// Returns all blob versioned hashes from the block body.
    fn blob_versioned_hashes_copied(&self) -> Vec<B256>;
}

/// Helper trait to implement [`BlockBody`] functionality for [`Block`](crate::Block) types.
pub trait Body<Header, SignedTx: SignedTransaction, Withdrawals> {
    /// See [`BlockBody`].
    fn transactions(&self) -> &[SignedTx];
    /// See [`BlockBody`].
    fn withdrawals(&self) -> Option<&Withdrawals>;
    /// See [`BlockBody`].
    fn ommers(&self) -> &[Header];
    /// See [`BlockBody`].
    fn requests(&self) -> Option<&Requests>;
    /// See [`BlockBody`].
    fn calculate_tx_root(&self) -> B256;
    /// See [`BlockBody`].
    fn calculate_ommers_root(&self) -> B256;
    /// See [`BlockBody`].
    fn calculate_withdrawals_root(&self) -> Option<B256>;
    /// See [`BlockBody`].
    fn recover_signers(&self) -> Option<Vec<Address>> {
        let num_txns = self.transactions().len();
        SignedTx::recover_signers(self.transactions(), num_txns)
    }
    /// See [`BlockBody`].
    fn has_blob_transactions(&self) -> bool {
        self.transactions().iter().any(|tx| tx.tx_type().is_eip4844())
    }
    /// See [`BlockBody`].
    fn has_eip7702_transactions(&self) -> bool {
        self.transactions().iter().any(|tx| tx.tx_type().is_eip7702())
    }
    /// See [`BlockBody`].
    fn blob_transactions_iter<'a>(&'a self) -> impl Iterator<Item = &'a SignedTx> + 'a
    where
        SignedTx: 'a,
    {
        self.transactions().iter().filter(|tx| tx.tx_type().is_eip4844())
    }
    /// See [`BlockBody`].
    fn blob_transactions(&self) -> Vec<&SignedTx> {
        self.blob_transactions_iter().collect()
    }
    /// See [`BlockBody`].
    fn blob_versioned_hashes(&self) -> Vec<&B256>;
    /// See [`BlockBody`].
    fn blob_versioned_hashes_copied(&self) -> Vec<B256>;
}<|MERGE_RESOLUTION|>--- conflicted
+++ resolved
@@ -1,6 +1,5 @@
 //! Block body abstraction.
 
-<<<<<<< HEAD
 use alloc::{fmt, vec::Vec};
 
 use alloy_eips::{eip4895::Withdrawal, eip7685::Requests};
@@ -24,13 +23,6 @@
 }
 
 /// Abstraction of block's body.
-=======
-use crate::InMemorySize;
-use alloc::fmt;
-use alloy_consensus::Transaction;
-
-/// Abstraction for block's body.
->>>>>>> 5f66fa44
 pub trait BlockBody:
     Send
     + Sync
