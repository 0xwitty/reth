--- conflicted
+++ resolved
@@ -6,10 +6,9 @@
 use alloy_primitives::{Address, B256};
 use reth_codecs::Compact;
 
-<<<<<<< HEAD
 use crate::{
-    AlloyTransactionExt, Block, BlockHeader, FullBlockHeader, FullSignedTx, InMemorySize,
-    SignedTransaction, TxType,
+    Block, BlockHeader, FullBlockHeader, FullSignedTx, InMemorySize, SignedTransaction,
+    TransactionExt, TxType,
 };
 
 /// Helper trait that unifies all behaviour required by block to support full node operations.
@@ -22,9 +21,6 @@
     T: BlockBody<Ommer: FullBlockHeader, SignedTransaction: FullSignedTx> + Compact
 {
 }
-=======
-use crate::InMemorySize;
->>>>>>> 5c655e44
 
 /// Abstraction for block's body.
 pub trait BlockBody:
