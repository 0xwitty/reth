use std::{
    collections::BTreeMap,
    ops::{RangeBounds, RangeInclusive},
    sync::Arc,
};
<<<<<<< HEAD

use alloy_consensus::constants::EMPTY_ROOT_HASH;
=======
use alloy_consensus::{constants::EMPTY_ROOT_HASH, Header};
>>>>>>> eecb642a
use alloy_eips::{
    eip4895::{Withdrawal, Withdrawals},
    BlockHashOrNumber, BlockId, BlockNumberOrTag,
};
use alloy_primitives::{
    keccak256,
    map::{HashMap, HashSet},
    Address, BlockHash, BlockNumber, Bytes, StorageKey, StorageValue, TxHash, TxNumber, B256, U256,
};
use parking_lot::Mutex;
use reth_chainspec::{ChainInfo, ChainSpec};
use reth_db::mock::{DatabaseMock, TxMock};
use reth_db_api::models::{AccountBeforeTx, StoredBlockBodyIndices};
use reth_evm::ConfigureEvmEnv;
use reth_execution_types::ExecutionOutcome;
use reth_node_types::NodeTypes;
use reth_primitives::{
    Account, Block, BlockWithSenders, Bytecode, GotExpected, Receipt, SealedBlock,
    SealedBlockWithSenders, SealedHeader, TransactionMeta, TransactionSigned,
    TransactionSignedNoHash,
};
use reth_stages_types::{StageCheckpoint, StageId};
use reth_storage_api::{
    DatabaseProviderFactory, StageCheckpointReader, StateProofProvider, StorageRootProvider,
};
use reth_storage_errors::provider::{ConsistentViewError, ProviderError, ProviderResult};
use reth_trie::{
    updates::TrieUpdates, AccountProof, HashedPostState, HashedStorage, MultiProof, StorageProof,
    TrieInput,
};
use reth_trie_db::MerklePatriciaTrie;
use revm::primitives::{BlockEnv, CfgEnvWithHandlerCfg};

use crate::{
    traits::{BlockSource, ReceiptProvider},
    AccountReader, BlockHashReader, BlockIdReader, BlockNumReader, BlockReader, BlockReaderIdExt,
    ChainSpecProvider, ChangeSetReader, DatabaseProvider, EvmEnvProvider, HeaderProvider,
    ReceiptProviderIdExt, StateProvider, StateProviderBox, StateProviderFactory, StateReader,
    StateRootProvider, TransactionVariant, TransactionsProvider, WithdrawalsProvider,
};

/// A mock implementation for Provider interfaces.
#[derive(Debug, Clone)]
pub struct MockEthProvider {
    /// Local block store
    pub blocks: Arc<Mutex<HashMap<B256, Block>>>,
    /// Local header store
    pub headers: Arc<Mutex<HashMap<B256, Header>>>,
    /// Local account store
    pub accounts: Arc<Mutex<HashMap<Address, ExtendedAccount>>>,
    /// Local chain spec
    pub chain_spec: Arc<ChainSpec>,
    /// Local state roots
    pub state_roots: Arc<Mutex<Vec<B256>>>,
}

impl Default for MockEthProvider {
    fn default() -> Self {
        Self {
            blocks: Default::default(),
            headers: Default::default(),
            accounts: Default::default(),
            chain_spec: Arc::new(reth_chainspec::ChainSpecBuilder::mainnet().build()),
            state_roots: Default::default(),
        }
    }
}

/// An extended account for local store
#[derive(Debug, Clone)]
pub struct ExtendedAccount {
    account: Account,
    bytecode: Option<Bytecode>,
    storage: HashMap<StorageKey, StorageValue>,
}

impl ExtendedAccount {
    /// Create new instance of extended account
    pub fn new(nonce: u64, balance: U256) -> Self {
        Self {
            account: Account { nonce, balance, bytecode_hash: None },
            bytecode: None,
            storage: Default::default(),
        }
    }

    /// Set bytecode and bytecode hash on the extended account
    pub fn with_bytecode(mut self, bytecode: Bytes) -> Self {
        let hash = keccak256(&bytecode);
        self.account.bytecode_hash = Some(hash);
        self.bytecode = Some(Bytecode::new_raw(bytecode));
        self
    }

    /// Add storage to the extended account. If the storage key is already present,
    /// the value is updated.
    pub fn extend_storage(
        mut self,
        storage: impl IntoIterator<Item = (StorageKey, StorageValue)>,
    ) -> Self {
        self.storage.extend(storage);
        self
    }
}

impl MockEthProvider {
    /// Add block to local block store
    pub fn add_block(&self, hash: B256, block: Block) {
        self.add_header(hash, block.header.clone());
        self.blocks.lock().insert(hash, block);
    }

    /// Add multiple blocks to local block store
    pub fn extend_blocks(&self, iter: impl IntoIterator<Item = (B256, Block)>) {
        for (hash, block) in iter {
            self.add_header(hash, block.header.clone());
            self.add_block(hash, block)
        }
    }

    /// Add header to local header store
    pub fn add_header(&self, hash: B256, header: Header) {
        self.headers.lock().insert(hash, header);
    }

    /// Add multiple headers to local header store
    pub fn extend_headers(&self, iter: impl IntoIterator<Item = (B256, Header)>) {
        for (hash, header) in iter {
            self.add_header(hash, header)
        }
    }

    /// Add account to local account store
    pub fn add_account(&self, address: Address, account: ExtendedAccount) {
        self.accounts.lock().insert(address, account);
    }

    /// Add account to local account store
    pub fn extend_accounts(&self, iter: impl IntoIterator<Item = (Address, ExtendedAccount)>) {
        for (address, account) in iter {
            self.add_account(address, account)
        }
    }

    /// Add state root to local state root store
    pub fn add_state_root(&self, state_root: B256) {
        self.state_roots.lock().push(state_root);
    }
}

/// Mock node.
#[derive(Debug)]
pub struct MockNode;

impl NodeTypes for MockNode {
    type Primitives = reth_node_types::AnyPrimitives;
    type ChainSpec = ChainSpec;
    type StateCommitment = MerklePatriciaTrie;
}

impl DatabaseProviderFactory for MockEthProvider {
    type DB = DatabaseMock;
    type Provider = DatabaseProvider<TxMock, MockNode>;
    type ProviderRW = DatabaseProvider<TxMock, MockNode>;

    fn database_provider_ro(&self) -> ProviderResult<Self::Provider> {
        Err(ConsistentViewError::Syncing { best_block: GotExpected::new(0, 0) }.into())
    }

    fn database_provider_rw(&self) -> ProviderResult<Self::ProviderRW> {
        Err(ConsistentViewError::Syncing { best_block: GotExpected::new(0, 0) }.into())
    }
}

impl HeaderProvider for MockEthProvider {
    fn header(&self, block_hash: &BlockHash) -> ProviderResult<Option<Header>> {
        let lock = self.headers.lock();
        Ok(lock.get(block_hash).cloned())
    }

    fn header_by_number(&self, num: u64) -> ProviderResult<Option<Header>> {
        let lock = self.headers.lock();
        Ok(lock.values().find(|h| h.number == num).cloned())
    }

    fn header_td(&self, hash: &BlockHash) -> ProviderResult<Option<U256>> {
        let lock = self.headers.lock();
        Ok(lock.get(hash).map(|target| {
            lock.values()
                .filter(|h| h.number < target.number)
                .fold(target.difficulty, |td, h| td + h.difficulty)
        }))
    }

    fn header_td_by_number(&self, number: BlockNumber) -> ProviderResult<Option<U256>> {
        let lock = self.headers.lock();
        let sum = lock
            .values()
            .filter(|h| h.number <= number)
            .fold(U256::ZERO, |td, h| td + h.difficulty);
        Ok(Some(sum))
    }

    fn headers_range(&self, range: impl RangeBounds<BlockNumber>) -> ProviderResult<Vec<Header>> {
        let lock = self.headers.lock();

        let mut headers: Vec<_> =
            lock.values().filter(|header| range.contains(&header.number)).cloned().collect();
        headers.sort_by_key(|header| header.number);

        Ok(headers)
    }

    fn sealed_header(&self, number: BlockNumber) -> ProviderResult<Option<SealedHeader>> {
        Ok(self.header_by_number(number)?.map(SealedHeader::seal))
    }

    fn sealed_headers_while(
        &self,
        range: impl RangeBounds<BlockNumber>,
        mut predicate: impl FnMut(&SealedHeader) -> bool,
    ) -> ProviderResult<Vec<SealedHeader>> {
        Ok(self
            .headers_range(range)?
            .into_iter()
            .map(SealedHeader::seal)
            .take_while(|h| predicate(h))
            .collect())
    }
}

impl ChainSpecProvider for MockEthProvider {
    type ChainSpec = ChainSpec;

    fn chain_spec(&self) -> Arc<ChainSpec> {
        self.chain_spec.clone()
    }
}

impl TransactionsProvider for MockEthProvider {
    fn transaction_id(&self, tx_hash: TxHash) -> ProviderResult<Option<TxNumber>> {
        let lock = self.blocks.lock();
        let tx_number = lock
            .values()
            .flat_map(|block| &block.body.transactions)
            .position(|tx| tx.hash() == tx_hash)
            .map(|pos| pos as TxNumber);

        Ok(tx_number)
    }

    fn transaction_by_id(&self, id: TxNumber) -> ProviderResult<Option<TransactionSigned>> {
        let lock = self.blocks.lock();
        let transaction =
            lock.values().flat_map(|block| &block.body.transactions).nth(id as usize).cloned();

        Ok(transaction)
    }

    fn transaction_by_id_no_hash(
        &self,
        id: TxNumber,
    ) -> ProviderResult<Option<TransactionSignedNoHash>> {
        let lock = self.blocks.lock();
        let transaction = lock
            .values()
            .flat_map(|block| &block.body.transactions)
            .nth(id as usize)
            .map(|tx| Into::<TransactionSignedNoHash>::into(tx.clone()));

        Ok(transaction)
    }

    fn transaction_by_hash(&self, hash: TxHash) -> ProviderResult<Option<TransactionSigned>> {
        Ok(self.blocks.lock().iter().find_map(|(_, block)| {
            block.body.transactions.iter().find(|tx| tx.hash() == hash).cloned()
        }))
    }

    fn transaction_by_hash_with_meta(
        &self,
        hash: TxHash,
    ) -> ProviderResult<Option<(TransactionSigned, TransactionMeta)>> {
        let lock = self.blocks.lock();
        for (block_hash, block) in lock.iter() {
            for (index, tx) in block.body.transactions.iter().enumerate() {
                if tx.hash() == hash {
                    let meta = TransactionMeta {
                        tx_hash: hash,
                        index: index as u64,
                        block_hash: *block_hash,
                        block_number: block.header.number,
                        base_fee: block.header.base_fee_per_gas,
                        excess_blob_gas: block.header.excess_blob_gas,
                        timestamp: block.header.timestamp,
                    };
                    return Ok(Some((tx.clone(), meta)))
                }
            }
        }
        Ok(None)
    }

    fn transaction_block(&self, id: TxNumber) -> ProviderResult<Option<BlockNumber>> {
        let lock = self.blocks.lock();
        let mut current_tx_number: TxNumber = 0;
        for block in lock.values() {
            if current_tx_number + (block.body.transactions.len() as TxNumber) > id {
                return Ok(Some(block.header.number))
            }
            current_tx_number += block.body.transactions.len() as TxNumber;
        }
        Ok(None)
    }

    fn transactions_by_block(
        &self,
        id: BlockHashOrNumber,
    ) -> ProviderResult<Option<Vec<TransactionSigned>>> {
        Ok(self.block(id)?.map(|b| b.body.transactions))
    }

    fn transactions_by_block_range(
        &self,
        range: impl RangeBounds<alloy_primitives::BlockNumber>,
    ) -> ProviderResult<Vec<Vec<TransactionSigned>>> {
        // init btreemap so we can return in order
        let mut map = BTreeMap::new();
        for (_, block) in self.blocks.lock().iter() {
            if range.contains(&block.number) {
                map.insert(block.number, block.body.transactions.clone());
            }
        }

        Ok(map.into_values().collect())
    }

    fn transactions_by_tx_range(
        &self,
        range: impl RangeBounds<TxNumber>,
    ) -> ProviderResult<Vec<reth_primitives::TransactionSignedNoHash>> {
        let lock = self.blocks.lock();
        let transactions = lock
            .values()
            .flat_map(|block| &block.body.transactions)
            .enumerate()
            .filter(|&(tx_number, _)| range.contains(&(tx_number as TxNumber)))
            .map(|(_, tx)| tx.clone().into())
            .collect();

        Ok(transactions)
    }

    fn senders_by_tx_range(
        &self,
        range: impl RangeBounds<TxNumber>,
    ) -> ProviderResult<Vec<Address>> {
        let lock = self.blocks.lock();
        let transactions = lock
            .values()
            .flat_map(|block| &block.body.transactions)
            .enumerate()
            .filter_map(|(tx_number, tx)| {
                range.contains(&(tx_number as TxNumber)).then(|| tx.recover_signer()).flatten()
            })
            .collect();

        Ok(transactions)
    }

    fn transaction_sender(&self, id: TxNumber) -> ProviderResult<Option<Address>> {
        self.transaction_by_id(id).map(|tx_option| tx_option.map(|tx| tx.recover_signer().unwrap()))
    }
}

impl ReceiptProvider for MockEthProvider {
    fn receipt(&self, _id: TxNumber) -> ProviderResult<Option<Receipt>> {
        Ok(None)
    }

    fn receipt_by_hash(&self, _hash: TxHash) -> ProviderResult<Option<Receipt>> {
        Ok(None)
    }

    fn receipts_by_block(&self, _block: BlockHashOrNumber) -> ProviderResult<Option<Vec<Receipt>>> {
        Ok(None)
    }

    fn receipts_by_tx_range(
        &self,
        _range: impl RangeBounds<TxNumber>,
    ) -> ProviderResult<Vec<Receipt>> {
        Ok(vec![])
    }
}

impl ReceiptProviderIdExt for MockEthProvider {}

impl BlockHashReader for MockEthProvider {
    fn block_hash(&self, number: u64) -> ProviderResult<Option<B256>> {
        let lock = self.blocks.lock();

        let hash = lock.iter().find_map(|(hash, b)| (b.number == number).then_some(*hash));
        Ok(hash)
    }

    fn canonical_hashes_range(
        &self,
        start: BlockNumber,
        end: BlockNumber,
    ) -> ProviderResult<Vec<B256>> {
        let range = start..end;
        let lock = self.blocks.lock();

        let mut hashes: Vec<_> =
            lock.iter().filter(|(_, block)| range.contains(&block.number)).collect();
        hashes.sort_by_key(|(_, block)| block.number);

        Ok(hashes.into_iter().map(|(hash, _)| *hash).collect())
    }
}

impl BlockNumReader for MockEthProvider {
    fn chain_info(&self) -> ProviderResult<ChainInfo> {
        let best_block_number = self.best_block_number()?;
        let lock = self.headers.lock();

        Ok(lock
            .iter()
            .find(|(_, header)| header.number == best_block_number)
            .map(|(hash, header)| ChainInfo { best_hash: *hash, best_number: header.number })
            .unwrap_or_default())
    }

    fn best_block_number(&self) -> ProviderResult<BlockNumber> {
        let lock = self.headers.lock();
        lock.iter()
            .max_by_key(|h| h.1.number)
            .map(|(_, header)| header.number)
            .ok_or(ProviderError::BestBlockNotFound)
    }

    fn last_block_number(&self) -> ProviderResult<BlockNumber> {
        self.best_block_number()
    }

    fn block_number(&self, hash: B256) -> ProviderResult<Option<alloy_primitives::BlockNumber>> {
        let lock = self.blocks.lock();
        let num = lock.iter().find_map(|(h, b)| (*h == hash).then_some(b.number));
        Ok(num)
    }
}

impl BlockIdReader for MockEthProvider {
    fn pending_block_num_hash(&self) -> ProviderResult<Option<alloy_eips::BlockNumHash>> {
        Ok(None)
    }

    fn safe_block_num_hash(&self) -> ProviderResult<Option<alloy_eips::BlockNumHash>> {
        Ok(None)
    }

    fn finalized_block_num_hash(&self) -> ProviderResult<Option<alloy_eips::BlockNumHash>> {
        Ok(None)
    }
}

impl BlockReader for MockEthProvider {
    fn find_block_by_hash(
        &self,
        hash: B256,
        _source: BlockSource,
    ) -> ProviderResult<Option<Block>> {
        self.block(hash.into())
    }

    fn block(&self, id: BlockHashOrNumber) -> ProviderResult<Option<Block>> {
        let lock = self.blocks.lock();
        match id {
            BlockHashOrNumber::Hash(hash) => Ok(lock.get(&hash).cloned()),
            BlockHashOrNumber::Number(num) => Ok(lock.values().find(|b| b.number == num).cloned()),
        }
    }

    fn pending_block(&self) -> ProviderResult<Option<SealedBlock>> {
        Ok(None)
    }

    fn pending_block_with_senders(&self) -> ProviderResult<Option<SealedBlockWithSenders>> {
        Ok(None)
    }

    fn pending_block_and_receipts(&self) -> ProviderResult<Option<(SealedBlock, Vec<Receipt>)>> {
        Ok(None)
    }

    fn ommers(&self, _id: BlockHashOrNumber) -> ProviderResult<Option<Vec<Header>>> {
        Ok(None)
    }

    fn block_body_indices(&self, _num: u64) -> ProviderResult<Option<StoredBlockBodyIndices>> {
        Ok(None)
    }

    fn block_with_senders(
        &self,
        _id: BlockHashOrNumber,
        _transaction_kind: TransactionVariant,
    ) -> ProviderResult<Option<BlockWithSenders>> {
        Ok(None)
    }

    fn sealed_block_with_senders(
        &self,
        _id: BlockHashOrNumber,
        _transaction_kind: TransactionVariant,
    ) -> ProviderResult<Option<SealedBlockWithSenders>> {
        Ok(None)
    }

    fn block_range(&self, range: RangeInclusive<BlockNumber>) -> ProviderResult<Vec<Block>> {
        let lock = self.blocks.lock();

        let mut blocks: Vec<_> =
            lock.values().filter(|block| range.contains(&block.number)).cloned().collect();
        blocks.sort_by_key(|block| block.number);

        Ok(blocks)
    }

    fn block_with_senders_range(
        &self,
        _range: RangeInclusive<BlockNumber>,
    ) -> ProviderResult<Vec<BlockWithSenders>> {
        Ok(vec![])
    }

    fn sealed_block_with_senders_range(
        &self,
        _range: RangeInclusive<BlockNumber>,
    ) -> ProviderResult<Vec<SealedBlockWithSenders>> {
        Ok(vec![])
    }
}

impl BlockReaderIdExt for MockEthProvider {
    fn block_by_id(&self, id: BlockId) -> ProviderResult<Option<Block>> {
        match id {
            BlockId::Number(num) => self.block_by_number_or_tag(num),
            BlockId::Hash(hash) => self.block_by_hash(hash.block_hash),
        }
    }

    fn sealed_header_by_id(&self, id: BlockId) -> ProviderResult<Option<SealedHeader>> {
        self.header_by_id(id)?.map_or_else(|| Ok(None), |h| Ok(Some(SealedHeader::seal(h))))
    }

    fn header_by_id(&self, id: BlockId) -> ProviderResult<Option<Header>> {
        match self.block_by_id(id)? {
            None => Ok(None),
            Some(block) => Ok(Some(block.header)),
        }
    }

    fn ommers_by_id(&self, id: BlockId) -> ProviderResult<Option<Vec<Header>>> {
        match id {
            BlockId::Number(num) => self.ommers_by_number_or_tag(num),
            BlockId::Hash(hash) => self.ommers(BlockHashOrNumber::Hash(hash.block_hash)),
        }
    }
}

impl AccountReader for MockEthProvider {
    fn basic_account(&self, address: Address) -> ProviderResult<Option<Account>> {
        Ok(self.accounts.lock().get(&address).cloned().map(|a| a.account))
    }
}

impl StageCheckpointReader for MockEthProvider {
    fn get_stage_checkpoint(&self, _id: StageId) -> ProviderResult<Option<StageCheckpoint>> {
        Ok(None)
    }

    fn get_stage_checkpoint_progress(&self, _id: StageId) -> ProviderResult<Option<Vec<u8>>> {
        Ok(None)
    }

    fn get_all_checkpoints(&self) -> ProviderResult<Vec<(String, StageCheckpoint)>> {
        Ok(vec![])
    }
}

impl StateRootProvider for MockEthProvider {
    fn state_root(&self, _state: HashedPostState) -> ProviderResult<B256> {
        Ok(self.state_roots.lock().pop().unwrap_or_default())
    }

    fn state_root_from_nodes(&self, _input: TrieInput) -> ProviderResult<B256> {
        Ok(self.state_roots.lock().pop().unwrap_or_default())
    }

    fn state_root_with_updates(
        &self,
        _state: HashedPostState,
    ) -> ProviderResult<(B256, TrieUpdates)> {
        let state_root = self.state_roots.lock().pop().unwrap_or_default();
        Ok((state_root, Default::default()))
    }

    fn state_root_from_nodes_with_updates(
        &self,
        _input: TrieInput,
    ) -> ProviderResult<(B256, TrieUpdates)> {
        let state_root = self.state_roots.lock().pop().unwrap_or_default();
        Ok((state_root, Default::default()))
    }
}

impl StorageRootProvider for MockEthProvider {
    fn storage_root(
        &self,
        _address: Address,
        _hashed_storage: HashedStorage,
    ) -> ProviderResult<B256> {
        Ok(EMPTY_ROOT_HASH)
    }

    fn storage_proof(
        &self,
        _address: Address,
        slot: B256,
        _hashed_storage: HashedStorage,
    ) -> ProviderResult<reth_trie::StorageProof> {
        Ok(StorageProof::new(slot))
    }
}

impl StateProofProvider for MockEthProvider {
    fn proof(
        &self,
        _input: TrieInput,
        address: Address,
        _slots: &[B256],
    ) -> ProviderResult<AccountProof> {
        Ok(AccountProof::new(address))
    }

    fn multiproof(
        &self,
        _input: TrieInput,
        _targets: HashMap<B256, HashSet<B256>>,
    ) -> ProviderResult<MultiProof> {
        Ok(MultiProof::default())
    }

    fn witness(
        &self,
        _input: TrieInput,
        _target: HashedPostState,
    ) -> ProviderResult<HashMap<B256, Bytes>> {
        Ok(HashMap::default())
    }
}

impl StateProvider for MockEthProvider {
    fn storage(
        &self,
        account: Address,
        storage_key: StorageKey,
    ) -> ProviderResult<Option<StorageValue>> {
        let lock = self.accounts.lock();
        Ok(lock.get(&account).and_then(|account| account.storage.get(&storage_key)).copied())
    }

    fn bytecode_by_hash(&self, code_hash: B256) -> ProviderResult<Option<Bytecode>> {
        let lock = self.accounts.lock();
        Ok(lock.values().find_map(|account| {
            match (account.account.bytecode_hash.as_ref(), account.bytecode.as_ref()) {
                (Some(bytecode_hash), Some(bytecode)) if *bytecode_hash == code_hash => {
                    Some(bytecode.clone())
                }
                _ => None,
            }
        }))
    }
}

impl EvmEnvProvider for MockEthProvider {
    fn fill_env_at<EvmConfig>(
        &self,
        _cfg: &mut CfgEnvWithHandlerCfg,
        _block_env: &mut BlockEnv,
        _at: BlockHashOrNumber,
        _evm_config: EvmConfig,
    ) -> ProviderResult<()>
    where
        EvmConfig: ConfigureEvmEnv<Header = Header>,
    {
        Ok(())
    }

    fn fill_env_with_header<EvmConfig>(
        &self,
        _cfg: &mut CfgEnvWithHandlerCfg,
        _block_env: &mut BlockEnv,
        _header: &Header,
        _evm_config: EvmConfig,
    ) -> ProviderResult<()>
    where
        EvmConfig: ConfigureEvmEnv<Header = Header>,
    {
        Ok(())
    }

    fn fill_cfg_env_at<EvmConfig>(
        &self,
        _cfg: &mut CfgEnvWithHandlerCfg,
        _at: BlockHashOrNumber,
        _evm_config: EvmConfig,
    ) -> ProviderResult<()>
    where
        EvmConfig: ConfigureEvmEnv<Header = Header>,
    {
        Ok(())
    }

    fn fill_cfg_env_with_header<EvmConfig>(
        &self,
        _cfg: &mut CfgEnvWithHandlerCfg,
        _header: &Header,
        _evm_config: EvmConfig,
    ) -> ProviderResult<()>
    where
        EvmConfig: ConfigureEvmEnv<Header = Header>,
    {
        Ok(())
    }
}

impl StateProviderFactory for MockEthProvider {
    fn latest(&self) -> ProviderResult<StateProviderBox> {
        Ok(Box::new(self.clone()))
    }

    fn state_by_block_number_or_tag(
        &self,
        number_or_tag: BlockNumberOrTag,
    ) -> ProviderResult<StateProviderBox> {
        match number_or_tag {
            BlockNumberOrTag::Latest => self.latest(),
            BlockNumberOrTag::Finalized => {
                // we can only get the finalized state by hash, not by num
                let hash =
                    self.finalized_block_hash()?.ok_or(ProviderError::FinalizedBlockNotFound)?;

                // only look at historical state
                self.history_by_block_hash(hash)
            }
            BlockNumberOrTag::Safe => {
                // we can only get the safe state by hash, not by num
                let hash = self.safe_block_hash()?.ok_or(ProviderError::SafeBlockNotFound)?;

                self.history_by_block_hash(hash)
            }
            BlockNumberOrTag::Earliest => self.history_by_block_number(0),
            BlockNumberOrTag::Pending => self.pending(),
            BlockNumberOrTag::Number(num) => self.history_by_block_number(num),
        }
    }

    fn history_by_block_number(&self, _block: BlockNumber) -> ProviderResult<StateProviderBox> {
        Ok(Box::new(self.clone()))
    }

    fn history_by_block_hash(&self, _block: BlockHash) -> ProviderResult<StateProviderBox> {
        Ok(Box::new(self.clone()))
    }

    fn state_by_block_hash(&self, _block: BlockHash) -> ProviderResult<StateProviderBox> {
        Ok(Box::new(self.clone()))
    }

    fn pending(&self) -> ProviderResult<StateProviderBox> {
        Ok(Box::new(self.clone()))
    }

    fn pending_state_by_hash(&self, _block_hash: B256) -> ProviderResult<Option<StateProviderBox>> {
        Ok(Some(Box::new(self.clone())))
    }
}

impl WithdrawalsProvider for MockEthProvider {
    fn withdrawals_by_block(
        &self,
        _id: BlockHashOrNumber,
        _timestamp: u64,
    ) -> ProviderResult<Option<Withdrawals>> {
        Ok(None)
    }
    fn latest_withdrawal(&self) -> ProviderResult<Option<Withdrawal>> {
        Ok(None)
    }
}

impl ChangeSetReader for MockEthProvider {
    fn account_block_changeset(
        &self,
        _block_number: BlockNumber,
    ) -> ProviderResult<Vec<AccountBeforeTx>> {
        Ok(Vec::default())
    }
}

impl StateReader for MockEthProvider {
    fn get_state(&self, _block: BlockNumber) -> ProviderResult<Option<ExecutionOutcome>> {
        Ok(None)
    }
}<|MERGE_RESOLUTION|>--- conflicted
+++ resolved
@@ -1,14 +1,4 @@
-use std::{
-    collections::BTreeMap,
-    ops::{RangeBounds, RangeInclusive},
-    sync::Arc,
-};
-<<<<<<< HEAD
-
-use alloy_consensus::constants::EMPTY_ROOT_HASH;
-=======
 use alloy_consensus::{constants::EMPTY_ROOT_HASH, Header};
->>>>>>> eecb642a
 use alloy_eips::{
     eip4895::{Withdrawal, Withdrawals},
     BlockHashOrNumber, BlockId, BlockNumberOrTag,
@@ -41,6 +31,11 @@
 };
 use reth_trie_db::MerklePatriciaTrie;
 use revm::primitives::{BlockEnv, CfgEnvWithHandlerCfg};
+use std::{
+    collections::BTreeMap,
+    ops::{RangeBounds, RangeInclusive},
+    sync::Arc,
+};
 
 use crate::{
     traits::{BlockSource, ReceiptProvider},
