[package]
name = "reth-evm-ethereum"
version.workspace = true
edition.workspace = true
rust-version.workspace = true
license.workspace = true
homepage.workspace = true
repository.workspace = true

[lints]
workspace = true

[dependencies]
# Reth
reth-evm.workspace = true
reth-primitives.workspace = true
reth-revm.workspace = true
reth-ethereum-consensus.workspace = true

# Ethereum
revm-primitives.workspace = true

<<<<<<< HEAD
=======
# Alloy
alloy-eips.workspace = true
alloy-sol-types.workspace = true

>>>>>>> 105570de
[dev-dependencies]
reth-testing-utils.workspace = true
reth-revm = { workspace = true, features = ["test-utils"] }
secp256k1.workspace = true
serde_json.workspace = true
<|MERGE_RESOLUTION|>--- conflicted
+++ resolved
@@ -20,13 +20,10 @@
 # Ethereum
 revm-primitives.workspace = true
 
-<<<<<<< HEAD
-=======
 # Alloy
 alloy-eips.workspace = true
 alloy-sol-types.workspace = true
 
->>>>>>> 105570de
 [dev-dependencies]
 reth-testing-utils.workspace = true
 reth-revm = { workspace = true, features = ["test-utils"] }
