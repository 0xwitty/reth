--- conflicted
+++ resolved
@@ -696,19 +696,13 @@
                     let mut child_path = path.clone();
                     child_path.extend_from_slice_unchecked(key);
                     if let Some(hash) = hash.filter(|_| !prefix_set_contains(&path)) {
-<<<<<<< HEAD
                         (
                             RlpNode::word_rlp(&hash),
                             false,
                             SparseNodeType::Extension { store_in_db_trie: true },
                         )
-                    } else if buffers.rlp_node_stack.last().map_or(false, |e| e.0 == child_path) {
+                    } else if buffers.rlp_node_stack.last().is_some_and(|e| e.0 == child_path) {
                         let (_, child, _, node_type) = buffers.rlp_node_stack.pop().unwrap();
-=======
-                        RlpNode::word_rlp(&hash)
-                    } else if buffers.rlp_node_stack.last().is_some_and(|e| e.0 == child_path) {
-                        let (_, child) = buffers.rlp_node_stack.pop().unwrap();
->>>>>>> 5056a081
                         self.rlp_buf.clear();
                         let rlp_node = ExtensionNodeRef::new(key, &child).rlp(&mut self.rlp_buf);
                         *hash = rlp_node.as_hash();
@@ -759,8 +753,7 @@
                     let mut hash_mask_values = Vec::new();
                     let mut hashes = Vec::new();
                     for (i, child_path) in buffers.branch_child_buf.iter().enumerate() {
-<<<<<<< HEAD
-                        if buffers.rlp_node_stack.last().map_or(false, |e| &e.0 == child_path) {
+                        if buffers.rlp_node_stack.last().is_some_and(|e| &e.0 == child_path) {
                             let (_, child, calculated, node_type) =
                                 buffers.rlp_node_stack.pop().unwrap();
 
@@ -785,12 +778,6 @@
 
                             // Insert children in the resulting buffer in a normal order,
                             // because initially we iterated in reverse.
-=======
-                        if buffers.rlp_node_stack.last().is_some_and(|e| &e.0 == child_path) {
-                            let (_, child) = buffers.rlp_node_stack.pop().unwrap();
-                            // Insert children in the resulting buffer in a normal order, because
-                            // initially we iterated in reverse.
->>>>>>> 5056a081
                             buffers.branch_value_stack_buf
                                 [buffers.branch_child_buf.len() - i - 1] = child;
                             added_children = true;
